(*
 * Copyright (c) 2010 Anil Madhavapeddy <anil@recoil.org>
 *
 * Permission to use, copy, modify, and distribute this software for any
 * purpose with or without fee is hereby granted, provided that the above
 * copyright notice and this permission notice appear in all copies.
 *
 * THE SOFTWARE IS PROVIDED "AS IS" AND THE AUTHOR DISCLAIMS ALL WARRANTIES
 * WITH REGARD TO THIS SOFTWARE INCLUDING ALL IMPLIED WARRANTIES OF
 * MERCHANTABILITY AND FITNESS. IN NO EVENT SHALL THE AUTHOR BE LIABLE FOR
 * ANY SPECIAL, DIRECT, INDIRECT, OR CONSEQUENTIAL DAMAGES OR ANY DAMAGES
 * WHATSOEVER RESULTING FROM LOSS OF USE, DATA OR PROFITS, WHETHER IN AN
 * ACTION OF CONTRACT, NEGLIGENCE OR OTHER TORTIOUS ACTION, ARISING OUT OF
 * OR IN CONNECTION WITH THE USE OR PERFORMANCE OF THIS SOFTWARE.
 *)

(** Text console input/output operations. *)

(** Abstract type of a console instance. *)
type t

(** The default console, attached from the start of the program. *)
val t : t

(** [create ()] creates an additional console. Not implemented yet. *)
val create : unit -> t

(** [write t buf off len] writes up to [len] chars of [String.sub buf
    off len] to the console [t] and returns the number of bytes
    written. Raises {!Invalid_argument} if [len > buf - off]. *)
val write : t -> string -> int -> int -> int

(** [write_all t buf off len] is a thread that writes [String.sub buf
    off len] to the console [t] and returns [len] when done. Raises
    {!Invalid_argument} if [len > buf - off]. *)
val write_all : t -> string -> int -> int -> int Lwt.t

(** [log str] writes as much characters of [str] that can be written
    in one write operation to the default console [t], then writes
    "\r\n" to it. *)
val log : string -> unit

<<<<<<< HEAD
val log_s : string -> unit Lwt.t
val broadcast : string -> string -> unit
=======
(** [log_s str] is a thread that writes [str ^ "\r\n"] in the default
    console [t]. *)
val log_s : string -> unit Lwt.t
>>>>>>> afd1c0fc
<|MERGE_RESOLUTION|>--- conflicted
+++ resolved
@@ -40,11 +40,7 @@
     "\r\n" to it. *)
 val log : string -> unit
 
-<<<<<<< HEAD
-val log_s : string -> unit Lwt.t
-val broadcast : string -> string -> unit
-=======
 (** [log_s str] is a thread that writes [str ^ "\r\n"] in the default
     console [t]. *)
 val log_s : string -> unit Lwt.t
->>>>>>> afd1c0fc
+val broadcast : string -> string -> unit