(*
 * Copyright (c) 2010 Anil Madhavapeddy <anil@recoil.org>
 *
 * Permission to use, copy, modify, and distribute this software for any
 * purpose with or without fee is hereby granted, provided that the above
 * copyright notice and this permission notice appear in all copies.
 *
 * THE SOFTWARE IS PROVIDED "AS IS" AND THE AUTHOR DISCLAIMS ALL WARRANTIES
 * WITH REGARD TO THIS SOFTWARE INCLUDING ALL IMPLIED WARRANTIES OF
 * MERCHANTABILITY AND FITNESS. IN NO EVENT SHALL THE AUTHOR BE LIABLE FOR
 * ANY SPECIAL, DIRECT, INDIRECT, OR CONSEQUENTIAL DAMAGES OR ANY DAMAGES
 * WHATSOEVER RESULTING FROM LOSS OF USE, DATA OR PROFITS, WHETHER IN AN
 * ACTION OF CONTRACT, NEGLIGENCE OR OTHER TORTIOUS ACTION, ARISING OUT OF
 * OR IN CONNECTION WITH THE USE OR PERFORMANCE OF THIS SOFTWARE.
 *)

(** Text console input/output operations. *)

(** Abstract type of a console instance. *)
type t

(** The default console, attached from the start of the program. *)
val t : t

(** [create ()] creates an additional console. Not implemented yet. *)
val create : unit -> t

(** [write t buf off len] writes up to [len] chars of [String.sub buf
    off len] to the console [t] and returns the number of bytes
    written. Raises {!Invalid_argument} if [len > buf - off]. *)
val write : t -> string -> int -> int -> int

(** [write_all t buf off len] is a thread that writes [String.sub buf
    off len] to the console [t]. Raises {!Invalid_argument} if [len >
    buf - off]. *)
val write_all : t -> string -> int -> int -> unit Lwt.t

(** [log str] writes as much characters of [str] that can be written
    in one write operation to the default console [t], then writes
    "\r\n" to it. Note that it might not write all of string into the
    console! *)
val log : string -> unit
<<<<<<< HEAD
val log_s : string -> unit Lwt.t
val broadcast : string -> string -> unit
=======

(** [log_s str] is a thread that writes [str ^ "\r\n"] in the default
    console [t]. *)
val log_s : string -> unit Lwt.t
>>>>>>> fd87a549
<|MERGE_RESOLUTION|>--- conflicted
+++ resolved
@@ -40,12 +40,8 @@
     "\r\n" to it. Note that it might not write all of string into the
     console! *)
 val log : string -> unit
-<<<<<<< HEAD
-val log_s : string -> unit Lwt.t
-val broadcast : string -> string -> unit
-=======
 
 (** [log_s str] is a thread that writes [str ^ "\r\n"] in the default
     console [t]. *)
 val log_s : string -> unit Lwt.t
->>>>>>> fd87a549
+val broadcast : string -> string -> unit