(*
 * Copyright (c) 2010 Anil Madhavapeddy <anil@recoil.org>
 *
 * Permission to use, copy, modify, and distribute this software for any
 * purpose with or without fee is hereby granted, provided that the above
 * copyright notice and this permission notice appear in all copies.
 *
 * THE SOFTWARE IS PROVIDED "AS IS" AND THE AUTHOR DISCLAIMS ALL WARRANTIES
 * WITH REGARD TO THIS SOFTWARE INCLUDING ALL IMPLIED WARRANTIES OF
 * MERCHANTABILITY AND FITNESS. IN NO EVENT SHALL THE AUTHOR BE LIABLE FOR
 * ANY SPECIAL, DIRECT, INDIRECT, OR CONSEQUENTIAL DAMAGES OR ANY DAMAGES
 * WHATSOEVER RESULTING FROM LOSS OF USE, DATA OR PROFITS, WHETHER IN AN
 * ACTION OF CONTRACT, NEGLIGENCE OR OTHER TORTIOUS ACTION, ARISING OUT OF
 * OR IN CONNECTION WITH THE USE OR PERFORMANCE OF THIS SOFTWARE.
 *)

open Lwt
open Printf

type t = {
  backend_id: int;
  gnt: Gnttab.r;
<<<<<<< HEAD
  ring: Cstruct.t;
  evtchn: int;
=======
  ring: Ring.Console.t;
  evtchn: Evtchn.t;
>>>>>>> 32e274ce
  waiters: unit Lwt.u Lwt_sequence.t;
}

exception Internal_error of string

(** Called by a console thread that wishes to sleep (or be cancelled) *)
let wait cons =
  Activations.wait cons.evtchn

external console_start_page: unit -> Io_page.t = "caml_console_start_page"

let create () =
  let backend_id = 0 in
  let gnt = Gnttab.of_int32 2l in (* reserved slot set by the domain builder *)
  let page = console_start_page () in
  let ring = Io_page.to_cstruct page in
  Console_ring.Ring.init ring; (* explicitly zero the ring *)
  let evtchn = Evtchn.console_port () in
  let waiters = Lwt_sequence.create () in
  let con = { backend_id; gnt; ring; evtchn; waiters } in
  ignore(Evtchn.unmask evtchn);
  ignore(Evtchn.notify evtchn);
  con
    
let rec sync_write cons buf off len =
  assert(len <= String.length buf + off);
<<<<<<< HEAD
  let w = Console_ring.Ring.Front.unsafe_write cons.ring buf off len in
  Evtchn.notify cons.evtchn;
=======
  let w = Ring.Console.unsafe_write cons.ring buf (String.length buf) in
  ignore(Evtchn.notify cons.evtchn);
>>>>>>> 32e274ce
  let left = len - w in
  if left = 0 then 
    return () 
  else (
    wait cons >>
    sync_write cons buf (off+w) left
  )

let write cons buf off len =
  assert(len <= String.length buf + off);
<<<<<<< HEAD
  let _ = Console_ring.Ring.Front.unsafe_write cons.ring buf off len in
  Evtchn.notify cons.evtchn
=======
  let _ = Ring.Console.unsafe_write cons.ring buf (String.length buf) in
  ignore(Evtchn.notify cons.evtchn)
>>>>>>> 32e274ce

let t = create ()

let log s = 
  let s = s ^ "\r\n" in
  write t s 0 (String.length s)

let log_s s =
  let s = s ^ "\r\n" in
  sync_write t s 0 (String.length s)<|MERGE_RESOLUTION|>--- conflicted
+++ resolved
@@ -20,13 +20,8 @@
 type t = {
   backend_id: int;
   gnt: Gnttab.r;
-<<<<<<< HEAD
   ring: Cstruct.t;
-  evtchn: int;
-=======
-  ring: Ring.Console.t;
   evtchn: Evtchn.t;
->>>>>>> 32e274ce
   waiters: unit Lwt.u Lwt_sequence.t;
 }
 
@@ -53,13 +48,8 @@
     
 let rec sync_write cons buf off len =
   assert(len <= String.length buf + off);
-<<<<<<< HEAD
   let w = Console_ring.Ring.Front.unsafe_write cons.ring buf off len in
-  Evtchn.notify cons.evtchn;
-=======
-  let w = Ring.Console.unsafe_write cons.ring buf (String.length buf) in
   ignore(Evtchn.notify cons.evtchn);
->>>>>>> 32e274ce
   let left = len - w in
   if left = 0 then 
     return () 
@@ -70,13 +60,8 @@
 
 let write cons buf off len =
   assert(len <= String.length buf + off);
-<<<<<<< HEAD
   let _ = Console_ring.Ring.Front.unsafe_write cons.ring buf off len in
-  Evtchn.notify cons.evtchn
-=======
-  let _ = Ring.Console.unsafe_write cons.ring buf (String.length buf) in
   ignore(Evtchn.notify cons.evtchn)
->>>>>>> 32e274ce
 
 let t = create ()
 
